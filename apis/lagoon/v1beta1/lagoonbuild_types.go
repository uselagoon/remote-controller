/*

Licensed under the Apache License, Version 2.0 (the "License");
you may not use this file except in compliance with the License.
You may obtain a copy of the License at

    http://www.apache.org/licenses/LICENSE-2.0

Unless required by applicable law or agreed to in writing, software
distributed under the License is distributed on an "AS IS" BASIS,
WITHOUT WARRANTIES OR CONDITIONS OF ANY KIND, either express or implied.
See the License for the specific language governing permissions and
limitations under the License.
*/

package v1beta1

import (
	"strings"

	corev1 "k8s.io/api/core/v1"
	metav1 "k8s.io/apimachinery/pkg/apis/meta/v1"
)

// +kubebuilder:object:root=true
// +kubebuilder:deprecatedversion:warning="use lagoonbuilds.crd.lagoon.sh/v1beta2"

// LagoonBuild is the Schema for the lagoonbuilds API
type LagoonBuild struct {
	metav1.TypeMeta   `json:",inline"`
	metav1.ObjectMeta `json:"metadata,omitempty"`

	Spec           LagoonBuildSpec       `json:"spec,omitempty"`
	Status         LagoonBuildStatus     `json:"status,omitempty"`
	StatusMessages *LagoonStatusMessages `json:"statusMessages,omitempty"`
}

// +kubebuilder:object:root=true

// LagoonBuildList contains a list of LagoonBuild
type LagoonBuildList struct {
	metav1.TypeMeta `json:",inline"`
	metav1.ListMeta `json:"metadata,omitempty"`
	Items           []LagoonBuild `json:"items"`
}

// BuildStatusType const for the status type
type BuildStatusType string

// These are valid conditions of a job.
const (
	// BuildStatusPending means the build is pending.
	BuildStatusPending BuildStatusType = "Pending"
	// BuildStatusQueued means the build is queued.
	BuildStatusQueued BuildStatusType = "Queued"
	// BuildStatusRunning means the build is running.
	BuildStatusRunning BuildStatusType = "Running"
	// BuildStatusComplete means the build has completed its execution.
	BuildStatusComplete BuildStatusType = "Complete"
	// BuildStatusFailed means the job has failed its execution.
	BuildStatusFailed BuildStatusType = "Failed"
	// BuildStatusCancelled means the job been cancelled.
	BuildStatusCancelled BuildStatusType = "Cancelled"
)

func (b BuildStatusType) String() string {
	return string(b)
}

func (b BuildStatusType) ToLower() string {
	return strings.ToLower(b.String())
}

// EDIT THIS FILE!  THIS IS SCAFFOLDING FOR YOU TO OWN!
// NOTE: json tags are required.  Any new fields you add must have json tags for the fields to be serialized.

//+kubebuilder:subresource:status

// LagoonBuildSpec defines the desired state of LagoonBuild
type LagoonBuildSpec struct {
	// INSERT ADDITIONAL SPEC FIELDS - desired state of cluster
	// Important: Run "make" to regenerate code after modifying this file

	Build        Build       `json:"build"`
	Project      Project     `json:"project"`
	Branch       Branch      `json:"branch,omitempty"`
	Pullrequest  Pullrequest `json:"pullrequest,omitempty"`
	Promote      Promote     `json:"promote,omitempty"`
	GitReference string      `json:"gitReference"`
}

// LagoonBuildStatus defines the observed state of LagoonBuild
type LagoonBuildStatus struct {
	// INSERT ADDITIONAL STATUS FIELD - define observed state of cluster
	// Important: Run "make" to regenerate code after modifying this file
	Conditions []LagoonBuildConditions `json:"conditions,omitempty"`
	Log        []byte                  `json:"log,omitempty"`
}

// LagoonBuildConditions defines the observed conditions of build pods.
type LagoonBuildConditions struct {
	LastTransitionTime string                 `json:"lastTransitionTime"`
	Status             corev1.ConditionStatus `json:"status"`
	Type               BuildStatusType        `json:"type"`
	// Condition          string                 `json:"condition"`
}

<<<<<<< HEAD
// +kubebuilder:object:root=true

// LagoonBuild is the Schema for the lagoonbuilds API
type LagoonBuild struct {
	metav1.TypeMeta   `json:",inline"`
	metav1.ObjectMeta `json:"metadata,omitempty"`

	Spec   LagoonBuildSpec   `json:"spec,omitempty"`
	Status LagoonBuildStatus `json:"status,omitempty"`
}

// +kubebuilder:object:root=true

// LagoonBuildList contains a list of LagoonBuild
type LagoonBuildList struct {
	metav1.TypeMeta `json:",inline"`
	metav1.ListMeta `json:"metadata,omitempty"`
	Items           []LagoonBuild `json:"items"`
}

=======
>>>>>>> 0edaad63
func init() {
	SchemeBuilder.Register(&LagoonBuild{}, &LagoonBuildList{})
}

// Build contains the type of build, and the image to use for the builder.
type Build struct {
	CI       string `json:"ci,omitempty"`
	Image    string `json:"image,omitempty"`
	Type     string `json:"type"`
	Priority *int   `json:"priority,omitempty"`
	BulkID   string `json:"bulkId,omitempty"`
}

// Project contains the project information from lagoon.
type Project struct {
	ID                    *uint           `json:"id,omitempty"`
	Name                  string          `json:"name"`
	Environment           string          `json:"environment"`
	EnvironmentID         *uint           `json:"environmentId,omitempty"`
	UILink                string          `json:"uiLink,omitempty"`
	GitURL                string          `json:"gitUrl"`
	NamespacePattern      string          `json:"namespacePattern,omitempty"`
	RouterPattern         string          `json:"routerPattern,omitempty"`
	EnvironmentType       string          `json:"environmentType"`
	ProductionEnvironment string          `json:"productionEnvironment"`
	StandbyEnvironment    string          `json:"standbyEnvironment"`
	DeployTarget          string          `json:"deployTarget"`
	ProjectSecret         string          `json:"projectSecret"`
	SubFolder             string          `json:"subfolder,omitempty"`
	Key                   []byte          `json:"key"`
	Monitoring            Monitoring      `json:"monitoring"`
	Variables             LagoonVariables `json:"variables"`
	Registry              string          `json:"registry,omitempty"`
	EnvironmentIdling     *int            `json:"environmentIdling,omitempty"`
	ProjectIdling         *int            `json:"projectIdling,omitempty"`
	StorageCalculator     *int            `json:"storageCalculator,omitempty"`
	Organization          *Organization   `json:"organization,omitempty"`
}

type Organization struct {
	ID   *uint  `json:"id,omitempty"`
	Name string `json:"name,omitempty"`
}

// Variables contains the project and environment variables from lagoon.
type LagoonVariables struct {
	Project     []byte `json:"project,omitempty"`
	Environment []byte `json:"environment,omitempty"`
}

// Branch contains the branch name used for a branch deployment.
type Branch struct {
	Name string `json:"name,omitempty"`
}

// Pullrequest contains the information for a pullrequest deployment.
type Pullrequest struct {
	HeadBranch string `json:"headBranch,omitempty"`
	HeadSha    string `json:"headSha,omitempty"`
	BaseBranch string `json:"baseBranch,omitempty"`
	BaseSha    string `json:"baseSha,omitempty"`
	Title      string `json:"title,omitempty"`
	Number     string `json:"number,omitempty"`
}

// Promote contains the information for a promote deployment.
type Promote struct {
	SourceEnvironment string `json:"sourceEnvironment,omitempty"`
	SourceProject     string `json:"sourceProject,omitempty"`
}

// Monitoring contains the monitoring information for the project in Lagoon.
type Monitoring struct {
	Contact      string `json:"contact,omitempty"`
	StatuspageID string `json:"statuspageID,omitempty"`
}<|MERGE_RESOLUTION|>--- conflicted
+++ resolved
@@ -105,29 +105,6 @@
 	// Condition          string                 `json:"condition"`
 }
 
-<<<<<<< HEAD
-// +kubebuilder:object:root=true
-
-// LagoonBuild is the Schema for the lagoonbuilds API
-type LagoonBuild struct {
-	metav1.TypeMeta   `json:",inline"`
-	metav1.ObjectMeta `json:"metadata,omitempty"`
-
-	Spec   LagoonBuildSpec   `json:"spec,omitempty"`
-	Status LagoonBuildStatus `json:"status,omitempty"`
-}
-
-// +kubebuilder:object:root=true
-
-// LagoonBuildList contains a list of LagoonBuild
-type LagoonBuildList struct {
-	metav1.TypeMeta `json:",inline"`
-	metav1.ListMeta `json:"metadata,omitempty"`
-	Items           []LagoonBuild `json:"items"`
-}
-
-=======
->>>>>>> 0edaad63
 func init() {
 	SchemeBuilder.Register(&LagoonBuild{}, &LagoonBuildList{})
 }
