package v1beta1

<<<<<<< HEAD
// LagoonMessaging

// LagoonLog is used to sendToLagoonLogs messaging queue
// this is general logging information
type LagoonLog struct {
	Severity string         `json:"severity,omitempty"`
	Project  string         `json:"project,omitempty"`
	UUID     string         `json:"uuid,omitempty"`
	Event    string         `json:"event,omitempty"`
	Meta     *LagoonLogMeta `json:"meta,omitempty"`
	Message  string         `json:"message,omitempty"`
}

// LagoonLogMeta is the metadata that is used by logging in Lagoon.
type LagoonLogMeta struct {
	BranchName          string          `json:"branchName,omitempty"`
	BuildName           string          `json:"buildName,omitempty"`
	BuildPhase          string          `json:"buildPhase,omitempty"` // @TODO: deprecate once controller-handler is fixed
	BuildStatus         string          `json:"buildStatus,omitempty"`
	BuildStep           string          `json:"buildStep,omitempty"`
	EndTime             string          `json:"endTime,omitempty"`
	Environment         string          `json:"environment,omitempty"`
	EnvironmentID       *uint           `json:"environmentId,omitempty"`
	JobName             string          `json:"jobName,omitempty"`   // used by tasks/jobs
	JobStatus           string          `json:"jobStatus,omitempty"` // used by tasks/jobs
	JobStep             string          `json:"jobStep,omitempty"`   // used by tasks/jobs
	LogLink             string          `json:"logLink,omitempty"`
	Project             string          `json:"project,omitempty"`
	ProjectID           *uint           `json:"projectId,omitempty"`
	ProjectName         string          `json:"projectName,omitempty"`
	RemoteID            string          `json:"remoteId,omitempty"`
	Route               string          `json:"route,omitempty"`
	Routes              []string        `json:"routes,omitempty"`
	StartTime           string          `json:"startTime,omitempty"`
	Services            []string        `json:"services,omitempty"`
	EnvironmentServices []LagoonService `json:"environmentServices,omitempty"`
	Task                *LagoonTaskInfo `json:"task,omitempty"`
	Key                 string          `json:"key,omitempty"`
	AdvancedData        string          `json:"advancedData,omitempty"`
	Cluster             string          `json:"clusterName,omitempty"`
}

// LagoonService is the same as EnvironmentService type from the lagoon Schema
type LagoonService struct {
	ID         int                    `json:"id,omitempty"`
	Name       string                 `json:"name,omitempty"`
	Type       string                 `json:"type,omitempty"`
	Updated    string                 `json:"updated,omitempty"`
	Containers []EnvironmentContainer `json:"containers,omitempty"`
	Created    string                 `json:"created,omitempty"`
}

// EnvironmentService  is based on the Lagoon API type.
type EnvironmentContainer struct {
	Name string `json:"name,omitempty"`
}

// LagoonMessage is used for sending build info back to Lagoon
// messaging queue to update the environment or deployment
type LagoonMessage struct {
	Type      string         `json:"type,omitempty"`
	Namespace string         `json:"namespace,omitempty"`
	Meta      *LagoonLogMeta `json:"meta,omitempty"`
	// BuildInfo *LagoonBuildInfo `json:"buildInfo,omitempty"`
}
=======
import "github.com/uselagoon/machinery/api/schema"
>>>>>>> 710e6273

// LagoonStatusMessages is where unsent messages are stored for re-sending.
type LagoonStatusMessages struct {
	StatusMessage   *schema.LagoonLog `json:"statusMessage,omitempty"`
	BuildLogMessage *schema.LagoonLog `json:"buildLogMessage,omitempty"`
	TaskLogMessage  *schema.LagoonLog `json:"taskLogMessage,omitempty"`
	// LagoonMessage is used for sending build info back to Lagoon
	// messaging queue to update the environment or deployment
	EnvironmentMessage *schema.LagoonMessage `json:"environmentMessage,omitempty"`
}<|MERGE_RESOLUTION|>--- conflicted
+++ resolved
@@ -1,74 +1,6 @@
 package v1beta1
 
-<<<<<<< HEAD
-// LagoonMessaging
-
-// LagoonLog is used to sendToLagoonLogs messaging queue
-// this is general logging information
-type LagoonLog struct {
-	Severity string         `json:"severity,omitempty"`
-	Project  string         `json:"project,omitempty"`
-	UUID     string         `json:"uuid,omitempty"`
-	Event    string         `json:"event,omitempty"`
-	Meta     *LagoonLogMeta `json:"meta,omitempty"`
-	Message  string         `json:"message,omitempty"`
-}
-
-// LagoonLogMeta is the metadata that is used by logging in Lagoon.
-type LagoonLogMeta struct {
-	BranchName          string          `json:"branchName,omitempty"`
-	BuildName           string          `json:"buildName,omitempty"`
-	BuildPhase          string          `json:"buildPhase,omitempty"` // @TODO: deprecate once controller-handler is fixed
-	BuildStatus         string          `json:"buildStatus,omitempty"`
-	BuildStep           string          `json:"buildStep,omitempty"`
-	EndTime             string          `json:"endTime,omitempty"`
-	Environment         string          `json:"environment,omitempty"`
-	EnvironmentID       *uint           `json:"environmentId,omitempty"`
-	JobName             string          `json:"jobName,omitempty"`   // used by tasks/jobs
-	JobStatus           string          `json:"jobStatus,omitempty"` // used by tasks/jobs
-	JobStep             string          `json:"jobStep,omitempty"`   // used by tasks/jobs
-	LogLink             string          `json:"logLink,omitempty"`
-	Project             string          `json:"project,omitempty"`
-	ProjectID           *uint           `json:"projectId,omitempty"`
-	ProjectName         string          `json:"projectName,omitempty"`
-	RemoteID            string          `json:"remoteId,omitempty"`
-	Route               string          `json:"route,omitempty"`
-	Routes              []string        `json:"routes,omitempty"`
-	StartTime           string          `json:"startTime,omitempty"`
-	Services            []string        `json:"services,omitempty"`
-	EnvironmentServices []LagoonService `json:"environmentServices,omitempty"`
-	Task                *LagoonTaskInfo `json:"task,omitempty"`
-	Key                 string          `json:"key,omitempty"`
-	AdvancedData        string          `json:"advancedData,omitempty"`
-	Cluster             string          `json:"clusterName,omitempty"`
-}
-
-// LagoonService is the same as EnvironmentService type from the lagoon Schema
-type LagoonService struct {
-	ID         int                    `json:"id,omitempty"`
-	Name       string                 `json:"name,omitempty"`
-	Type       string                 `json:"type,omitempty"`
-	Updated    string                 `json:"updated,omitempty"`
-	Containers []EnvironmentContainer `json:"containers,omitempty"`
-	Created    string                 `json:"created,omitempty"`
-}
-
-// EnvironmentService  is based on the Lagoon API type.
-type EnvironmentContainer struct {
-	Name string `json:"name,omitempty"`
-}
-
-// LagoonMessage is used for sending build info back to Lagoon
-// messaging queue to update the environment or deployment
-type LagoonMessage struct {
-	Type      string         `json:"type,omitempty"`
-	Namespace string         `json:"namespace,omitempty"`
-	Meta      *LagoonLogMeta `json:"meta,omitempty"`
-	// BuildInfo *LagoonBuildInfo `json:"buildInfo,omitempty"`
-}
-=======
 import "github.com/uselagoon/machinery/api/schema"
->>>>>>> 710e6273
 
 // LagoonStatusMessages is where unsent messages are stored for re-sending.
 type LagoonStatusMessages struct {
