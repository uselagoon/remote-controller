--- conflicted
+++ resolved
@@ -95,7 +95,6 @@
 	return fmt.Sprintf("%x", bs)
 }
 
-<<<<<<< HEAD
 // removeBuild remove a LagoonBuild from a slice of LagoonBuilds
 func removeBuild(slice []lagoonv1alpha1.LagoonBuild, s lagoonv1alpha1.LagoonBuild) []lagoonv1alpha1.LagoonBuild {
 	result := []lagoonv1alpha1.LagoonBuild{}
@@ -106,7 +105,8 @@
 		result = append(result, item)
 	}
 	return result
-=======
+}
+
 var lowerAlNum = regexp.MustCompile("[^a-z0-9]+")
 
 // shortName returns a deterministic random short name of 8 lowercase
@@ -115,5 +115,4 @@
 func shortName(name string) string {
 	hash := sha256.Sum256([]byte(name))
 	return lowerAlNum.ReplaceAllString(strings.ToLower(base32.StdEncoding.EncodeToString(hash[:])), "")[:8]
->>>>>>> 1ee78eec
 }