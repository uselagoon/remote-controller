package controllers

import (
	"fmt"
	"sort"

	"context"
	"encoding/base64"
	"encoding/json"
	"time"

	lagoonv1alpha1 "github.com/amazeeio/lagoon-kbd/api/v1alpha1"
	"github.com/go-logr/logr"
	harborv2 "github.com/mittwald/goharbor-client/v3/apiv2"
	"github.com/mittwald/goharbor-client/v3/apiv2/model"
	"github.com/mittwald/goharbor-client/v3/apiv2/model/legacy"

	corev1 "k8s.io/api/core/v1"
	metav1 "k8s.io/apimachinery/pkg/apis/meta/v1"
	"k8s.io/apimachinery/pkg/labels"
	"k8s.io/apimachinery/pkg/selection"
	"k8s.io/apimachinery/pkg/types"
	ctrl "sigs.k8s.io/controller-runtime"
	"sigs.k8s.io/controller-runtime/pkg/client"
)

// Harbor defines a harbor struct
type Harbor struct {
	URL                 string
	Hostname            string
	API                 string
	Username            string
	Password            string
	Log                 logr.Logger
	Client              *harborv2.RESTClient
	DeleteDisabled      bool
	WebhookAddition     bool
	RobotPrefix         string
	ExpiryInterval      time.Duration
	RotateInterval      time.Duration
	RobotAccountExpiry  time.Duration
	ControllerNamespace string
	WebhookURL          string
	WebhookEventTypes   []string
}

type robotAccountCredential struct {
	Name      string `json:"name"`
	CreatedAt int64  `json:"created_at"`
	Token     string `json:"token"`
}

// NewHarbor create a new harbor connection.
func NewHarbor(harbor Harbor) (*Harbor, error) {
	c, err := harborv2.NewRESTClientForHost(harbor.API, harbor.Username, harbor.Password)
	if err != nil {
		return nil, err
	}
	harbor.Log = ctrl.Log.WithName("controllers").WithName("HarborIntegration")
	harbor.Client = c
	return &harbor, nil
}

// CreateProject will create a project if one doesn't exist, but will update as required.
func (h *Harbor) CreateProject(ctx context.Context, projectName string) (*model.Project, error) {
	project, err := h.Client.GetProjectByName(ctx, projectName)
	if err != nil {
		if err.Error() == "project not found on server side" || err.Error() == "resource unknown" {
			project, err = h.Client.NewProject(ctx, projectName, int64Ptr(-1))
			if err != nil {
				h.Log.Info(fmt.Sprintf("Error creating project %s", projectName))
				return nil, err
			}
			time.Sleep(2 * time.Second) // wait 2 seconds
			tStr := "true"
			err = h.Client.UpdateProject(ctx, &model.Project{
				Name:      projectName,
				ProjectID: project.ProjectID,
				Metadata: &model.ProjectMetadata{
					AutoScan:             &tStr,
					ReuseSysCveAllowlist: &tStr,
					Public:               "false",
				},
			}, int64Ptr(-1))
			if err != nil {
<<<<<<< HEAD
				h.Log.Info(fmt.Sprintf("Error updating project %s", projectName))
=======
				h.Log.Info(fmt.Sprintf("Error updating project %s", project.Name))
>>>>>>> 4b1224ac
				return nil, err
			}
			time.Sleep(2 * time.Second) // wait 2 seconds
			project, err = h.Client.GetProjectByName(ctx, projectName)
			if err != nil {
<<<<<<< HEAD
				h.Log.Info(fmt.Sprintf("Error getting project after updating %s", projectName))
=======
				h.Log.Info(fmt.Sprintf("Error getting project after updating %s", project.Name))
>>>>>>> 4b1224ac
				return nil, err
			}
			h.Log.Info(fmt.Sprintf("Created harbor project %s", projectName))
		} else {
<<<<<<< HEAD
			h.Log.Info(fmt.Sprintf("Error finding project %s", projectName))
=======
			h.Log.Info(fmt.Sprintf("Error finding project %s", project.Name))
>>>>>>> 4b1224ac
			return nil, err
		}
	}

	// TODO: Repository support not required yet
	// this is a place holder
	// w, err := h.Client.ListRepositories(ctx, project)
	// if err != nil {
	// 	return nil, err
	// }
	// for _, x := range w {
	// 	fmt.Println(x)
	// }

	if h.WebhookAddition {
		wps, err := h.Client.ListProjectWebhookPolicies(ctx, project)
		if err != nil {
			h.Log.Info(fmt.Sprintf("Error listing project %s webhooks", project.Name))
			return nil, err
		}
		exists := false
		for _, wp := range wps {
			// if the webhook policy already exists with the name we want
			// then update it with any changes that may be required
			if wp.Name == "Lagoon Default Webhook" {
				exists = true
				newPolicy := &legacy.WebhookPolicy{
					Name:      wp.Name,
					ProjectID: int64(project.ProjectID),
					Enabled:   true,
					Targets: []*legacy.WebhookTargetObject{
						{
							Type:           "http",
							SkipCertVerify: true,
							Address:        h.WebhookURL,
						},
					},
					EventTypes: h.WebhookEventTypes,
				}
				err = h.Client.UpdateProjectWebhookPolicy(ctx, project, int(wp.ID), newPolicy)
				if err != nil {
					h.Log.Info(fmt.Sprintf("Error updating project %s webhook", project.Name))
					return nil, err
				}
			}
		}
		if !exists {
			// otherwise create the webhook if it doesn't exist
			newPolicy := &legacy.WebhookPolicy{
				Name:      "Lagoon Default Webhook",
				ProjectID: int64(project.ProjectID),
				Enabled:   true,
				Targets: []*legacy.WebhookTargetObject{
					{
						Type:           "http",
						SkipCertVerify: true,
						Address:        h.WebhookURL,
					},
				},
				EventTypes: h.WebhookEventTypes,
			}
			err = h.Client.AddProjectWebhookPolicy(ctx, project, newPolicy)
			if err != nil {
				h.Log.Info(fmt.Sprintf("Error adding project %s webhook", project.Name))
				return nil, err
			}
		}
	}
	return project, nil
}

// CreateOrRefreshRobot will create or refresh a robot account and return the credentials if needed.
func (h *Harbor) CreateOrRefreshRobot(ctx context.Context,
	cl client.Client,
	project *model.Project,
	robotName, namespace string,
	expiry int64,
) (*RegistryCredentials, error) {
	robots, err := h.Client.ListProjectRobots(
		ctx,
		project,
	)
	if err != nil {
		h.Log.Info(fmt.Sprintf("Error listing project %s robot accounts", project.Name))
		return nil, err
	}
	exists := false
	deleted := false
	forceRecreate := false
	secret := &corev1.Secret{}
	err = cl.Get(ctx, types.NamespacedName{
		Namespace: namespace,
		Name:      "lagoon-internal-registry-secret",
	}, secret)
	if err != nil {
		// the lagoon registry secret doesn't exist, force re-create the robot account
		forceRecreate = true
	}
	// check if the secret contains the .dockerconfigjson data
	if secretData, ok := secret.Data[".dockerconfigjson"]; ok {
		auths := Auths{}
		// unmarshal it
		if err := json.Unmarshal(secretData, &auths); err != nil {
			return nil, fmt.Errorf("Could not unmarshal Harbor RobotAccount credential")
		}
		// set the force recreate robot account flag here
		forceRecreate = true
		// if the defined regional harbor key exists using the hostname then set the flag to false
		// if the account is set to expire, the loop below will catch it for us
		// just the hostname, as this is what all new robot accounts are created with
		if _, ok := auths.Registries[h.Hostname]; ok {
			forceRecreate = false
		}
	}
	for _, robot := range robots {
		if h.matchRobotAccount(robot, project, robotName) {
			exists = true
			if forceRecreate {
				// if the secret doesn't exist in kubernetes, then force re-creation of the robot
				// account is required, as there isn't a way to get the credentials after
				// robot accounts are created
				h.Log.Info(fmt.Sprintf("Kubernetes secret doesn't exist, robot account %s needs to be re-created", robot.Name))
				err := h.Client.DeleteProjectRobot(
					ctx,
					project,
					int(robot.ID),
				)
				if err != nil {
					h.Log.Info(fmt.Sprintf("Error deleting project %s robot account %s", project.Name, robot.Name))
					return nil, err
				}
				deleted = true
				continue
			}
			if robot.Disabled && h.DeleteDisabled {
				// if accounts are disabled, and deletion of disabled accounts is enabled
				// then this will delete the account to get re-created
				h.Log.Info(fmt.Sprintf("Harbor robot account %s disabled, deleting it", robot.Name))
				err := h.Client.DeleteProjectRobot(
					ctx,
					project,
					int(robot.ID),
				)
				if err != nil {
					h.Log.Info(fmt.Sprintf("Error deleting project %s robot account %s", project.Name, robot.Name))
					return nil, err
				}
				deleted = true
				continue
			}
			if h.shouldRotate(robot, h.RotateInterval) {
				// this forces a rotation after a certain period, whether its expiring or already expired.
				h.Log.Info(fmt.Sprintf("Harbor robot account %s  should rotate, deleting it", robot.Name))
				err := h.Client.DeleteProjectRobot(
					ctx,
					project,
					int(robot.ID),
				)
				if err != nil {
					h.Log.Info(fmt.Sprintf("Error deleting project %s robot account %s", project.Name, robot.Name))
					return nil, err
				}
				deleted = true
				continue
			}
			if h.expiresSoon(robot, h.ExpiryInterval) {
				// if the account is about to expire, then refresh the credentials
				h.Log.Info(fmt.Sprintf("Harbor robot account %s  expires soon, deleting it", robot.Name))
				err := h.Client.DeleteProjectRobot(
					ctx,
					project,
					int(robot.ID),
				)
				if err != nil {
					h.Log.Info(fmt.Sprintf("Error deleting project %s robot account %s", project.Name, robot.Name))
					return nil, err
				}
				deleted = true
				continue
			}
		}
	}
	if !exists || deleted {
		// if it doesn't exist, or was deleted
		// create a new robot account
		token, err := h.Client.AddProjectRobot(
			ctx,
			project,
			&legacy.RobotAccountCreate{
				Name:      robotName,
				ExpiresAt: expiry,
				Access: []*legacy.RobotAccountAccess{
					{Action: "push", Resource: fmt.Sprintf("/project/%d/repository", project.ProjectID)},
					{Action: "pull", Resource: fmt.Sprintf("/project/%d/repository", project.ProjectID)},
				},
			},
		)
		if err != nil {
			h.Log.Info(fmt.Sprintf("Error adding project %s robot account %s", project.Name, robotName))
			return nil, err
		}
		// then craft and return the harbor credential secret
		harborRegistryCredentials := makeHarborSecret(
			robotAccountCredential{
				Token: token,
				Name:  h.addPrefix(robotName),
			},
		)
		h.Log.Info(fmt.Sprintf("Created robot account %s", h.addPrefix(robotName)))
		return &harborRegistryCredentials, nil
	}
	return nil, err
}

// RotateRobotCredentials will attempt to recreate any robot account credentials that need to be rotated.
func (h *Harbor) RotateRobotCredentials(ctx context.Context, cl client.Client) {
	opLog := ctrl.Log.WithName("handlers").WithName("RotateRobotCredentials")
	namespaces := &corev1.NamespaceList{}
	labelRequirements, _ := labels.NewRequirement("lagoon.sh/environmentType", selection.Exists, nil)
	// @TODO: do this later so we can only run robot credentials for specific controllers
	// labelRequirements2, _ := labels.NewRequirement("lagoon.sh/controller", selection.Equals, []string{h.ControllerNamespace})
	listOption := (&client.ListOptions{}).ApplyOptions([]client.ListOption{
		client.MatchingLabelsSelector{
			Selector: labels.NewSelector().Add(*labelRequirements),
			// @TODO: do this later so we can only run robot credentials for specific controllers
			// Selector: labels.NewSelector().Add(*labelRequirements).Add(*labelRequirements2),
		},
	})
	if err := cl.List(ctx, namespaces, listOption); err != nil {
		opLog.Error(err, fmt.Sprintf("Unable to list namespaces created by Lagoon, there may be none or something went wrong"))
		return
	}
	// go over every namespace that has a lagoon.sh label
	// and attempt to create and update the robot account credentials as requred.
	for _, ns := range namespaces.Items {
		opLog.Info(fmt.Sprintf("Checking if %s needs robot credentials rotated", ns.ObjectMeta.Name))
		// check for running builds!
		lagoonBuilds := &lagoonv1alpha1.LagoonBuildList{}
		listOption := (&client.ListOptions{}).ApplyOptions([]client.ListOption{
			client.InNamespace(ns.ObjectMeta.Name),
			client.MatchingLabels(map[string]string{
				"lagoon.sh/controller": h.ControllerNamespace, // created by this controller
			}),
		})
		if err := cl.List(context.Background(), lagoonBuilds, listOption); err != nil {
			opLog.Error(err, fmt.Sprintf("Unable to list Lagoon build pods, there may be none or something went wrong"))
			return
		}
		runningBuilds := false
		sort.Slice(lagoonBuilds.Items, func(i, j int) bool {
			return lagoonBuilds.Items[i].ObjectMeta.CreationTimestamp.After(lagoonBuilds.Items[j].ObjectMeta.CreationTimestamp.Time)
		})
		// if there are any builds pending or running, don't try and refresh the credentials as this
		// could break the build
		if len(lagoonBuilds.Items) > 0 {
			if lagoonBuilds.Items[0].Labels["lagoon.sh/buildStatus"] == "Running" || lagoonBuilds.Items[0].Labels["lagoon.sh/buildStatus"] == "Pending" {
				runningBuilds = true
			}
		}
		if !runningBuilds {
			// only continue if there isn't any running builds
			hProject, err := h.CreateProject(ctx, ns.Labels["lagoon.sh/project"])
			if err != nil {
				// @TODO: resource unknown
				opLog.Error(err, "error getting or creating project")
				break
			}
			time.Sleep(2 * time.Second) // wait 2 seconds
			robotCreds, err := h.CreateOrRefreshRobot(ctx,
				cl,
				hProject,
				ns.Labels["lagoon.sh/environment"],
				ns.ObjectMeta.Name,
				time.Now().Add(h.RobotAccountExpiry).Unix())
			if err != nil {
				opLog.Error(err, "error getting or creating robot account")
				break
			}
			time.Sleep(2 * time.Second) // wait 2 seconds
			if robotCreds != nil {
				// if we have robotcredentials to create, do that here
				if err := upsertHarborSecret(ctx,
					cl,
					ns.ObjectMeta.Name,
<<<<<<< HEAD
					"lagoon-internal-registry-secret",
=======
					"lagoon-internal-registry-secret", //secret name in kubernetes
>>>>>>> 4b1224ac
					h.Hostname,
					robotCreds); err != nil {
					opLog.Error(err, "error creating or updating robot account credentials")
					break
				}
				opLog.Info(fmt.Sprintf("Robot credentials rotated for %s", ns.ObjectMeta.Name))
			}
		} else {
			opLog.Info(fmt.Sprintf("There are running or pending builds in %s, skipping", ns.ObjectMeta.Name))
		}
	}
}

// addPrefix adds the robot account prefix to robot accounts
// @TODO: Harbor 2.2.0 changes this behavior, see note below in `matchRobotAccount`
func (h *Harbor) addPrefix(str string) string {
	return h.RobotPrefix + str
}

// matchRobotAccount will check if the robotaccount exists or not
func (h *Harbor) matchRobotAccount(robot *legacy.RobotAccount,
	project *model.Project,
	accountSuffix string,
) bool {
	// pre global-robot-accounts (2.2.0+)
	if robot.Name == h.addPrefix(accountSuffix) {
		return true
	}
	// 2.2.0 introduces "global" robot accounts
	// when using the old API they get created
	// with a different name: robot${project-name}+{provided-name}
	// on the GET side we map them back to robot${provided-name}
	if robot.Name == h.addPrefix(fmt.Sprintf("%s+%s", project.Name, accountSuffix)) {
		return true
	}
	return false
}

// already expired?
func (h *Harbor) shouldRotate(robot *legacy.RobotAccount, interval time.Duration) bool {
	created, err := time.Parse(time.RFC3339Nano, robot.CreationTime)
	if err != nil {
		h.Log.Error(err, "error parsing time")
		return true
	}
	return created.UTC().Add(interval).Before(time.Now().UTC())
}

// expiresSoon checks if the robot account will expire soon
func (h *Harbor) expiresSoon(robot *legacy.RobotAccount, duration time.Duration) bool {
	now := time.Now().UTC().Add(duration)
	expiry := time.Unix(robot.ExpiresAt, 0)
	return expiry.Before(now)
}

// makeHarborSecret creates the secret definition.
func makeHarborSecret(credentials robotAccountCredential) RegistryCredentials {
	return RegistryCredentials{
		Username: credentials.Name,
		Password: credentials.Token,
		Auth: base64.StdEncoding.EncodeToString(
			[]byte(
				fmt.Sprintf("%s:%s", credentials.Name, credentials.Token),
			),
		)}
}

// upsertHarborSecret will create or update the secret in kubernetes.
func upsertHarborSecret(ctx context.Context, cl client.Client, ns, name, baseURL string, registryCreds *RegistryCredentials) error {
	secret := &corev1.Secret{
		ObjectMeta: metav1.ObjectMeta{
			Namespace: ns,
			Name:      name,
		},
		Type: corev1.SecretTypeDockerConfigJson,
	}
<<<<<<< HEAD
=======
	dcj := &Auths{
		Registries: make(map[string]RegistryCredentials),
	}
>>>>>>> 4b1224ac
	err := cl.Get(ctx, types.NamespacedName{
		Namespace: ns,
		Name:      name,
	}, secret)
<<<<<<< HEAD
	dcj := &Auths{
		Registries: make(map[string]RegistryCredentials),
	}
=======
>>>>>>> 4b1224ac
	if err != nil {
		// if the secret doesn't exist
		// create it
		dcj.Registries[baseURL] = *registryCreds
		dcjBytes, _ := json.Marshal(dcj)
		secret.Data = map[string][]byte{
			corev1.DockerConfigJsonKey: []byte(dcjBytes),
		}
		err := cl.Create(ctx, secret)
		if err != nil {
			return fmt.Errorf("could not create secret %s/%s: %s", secret.ObjectMeta.Namespace, secret.ObjectMeta.Name, err.Error())
		}
		return nil
	}
	// if the secret exists
	// update the secret with the new credentials
	json.Unmarshal([]byte(secret.Data[corev1.DockerConfigJsonKey]), &dcj)
	// add or update the credential
	dcj.Registries[baseURL] = *registryCreds
	dcjBytes, _ := json.Marshal(dcj)
	secret.Data = map[string][]byte{
		corev1.DockerConfigJsonKey: []byte(dcjBytes),
	}
	err = cl.Update(ctx, secret)
	if err != nil {
		return fmt.Errorf("could not update secret: %s/%s", secret.ObjectMeta.Namespace, secret.ObjectMeta.Name)
	}
	return nil
}<|MERGE_RESOLUTION|>--- conflicted
+++ resolved
@@ -83,30 +83,18 @@
 				},
 			}, int64Ptr(-1))
 			if err != nil {
-<<<<<<< HEAD
 				h.Log.Info(fmt.Sprintf("Error updating project %s", projectName))
-=======
-				h.Log.Info(fmt.Sprintf("Error updating project %s", project.Name))
->>>>>>> 4b1224ac
 				return nil, err
 			}
 			time.Sleep(2 * time.Second) // wait 2 seconds
 			project, err = h.Client.GetProjectByName(ctx, projectName)
 			if err != nil {
-<<<<<<< HEAD
 				h.Log.Info(fmt.Sprintf("Error getting project after updating %s", projectName))
-=======
-				h.Log.Info(fmt.Sprintf("Error getting project after updating %s", project.Name))
->>>>>>> 4b1224ac
 				return nil, err
 			}
 			h.Log.Info(fmt.Sprintf("Created harbor project %s", projectName))
 		} else {
-<<<<<<< HEAD
 			h.Log.Info(fmt.Sprintf("Error finding project %s", projectName))
-=======
-			h.Log.Info(fmt.Sprintf("Error finding project %s", project.Name))
->>>>>>> 4b1224ac
 			return nil, err
 		}
 	}
@@ -391,11 +379,7 @@
 				if err := upsertHarborSecret(ctx,
 					cl,
 					ns.ObjectMeta.Name,
-<<<<<<< HEAD
-					"lagoon-internal-registry-secret",
-=======
 					"lagoon-internal-registry-secret", //secret name in kubernetes
->>>>>>> 4b1224ac
 					h.Hostname,
 					robotCreds); err != nil {
 					opLog.Error(err, "error creating or updating robot account credentials")
@@ -472,22 +456,13 @@
 		},
 		Type: corev1.SecretTypeDockerConfigJson,
 	}
-<<<<<<< HEAD
-=======
 	dcj := &Auths{
 		Registries: make(map[string]RegistryCredentials),
 	}
->>>>>>> 4b1224ac
 	err := cl.Get(ctx, types.NamespacedName{
 		Namespace: ns,
 		Name:      name,
 	}, secret)
-<<<<<<< HEAD
-	dcj := &Auths{
-		Registries: make(map[string]RegistryCredentials),
-	}
-=======
->>>>>>> 4b1224ac
 	if err != nil {
 		// if the secret doesn't exist
 		// create it
