--- conflicted
+++ resolved
@@ -55,12 +55,9 @@
 	NamespacePrefix       string
 	RandomNamespacePrefix bool
 	ControllerNamespace   string
-<<<<<<< HEAD
 	EnableDebug           bool
-=======
 	FastlyServiceID       string
 	FastlyWatchStatus     bool
->>>>>>> c6706227
 }
 
 // +kubebuilder:rbac:groups=lagoon.amazee.io,resources=lagoonbuilds,verbs=get;list;watch;create;update;patch;delete
