--- conflicted
+++ resolved
@@ -52,11 +52,8 @@
 	Harbor                           harbor.Harbor
 	CleanupHarborRepositoryOnDelete  bool
 	EnableDebug                      bool
-<<<<<<< HEAD
 	EnableSingleQueue                bool
-=======
 	DeleteConfig                     DeleteConfig
->>>>>>> a520c577
 }
 
 // NewMessaging returns a messaging with config and controller-runtime client.
