--- conflicted
+++ resolved
@@ -153,16 +153,6 @@
 				Name: removeTask.OpenshiftProjectName,
 			}, namespace)
 			if err != nil {
-<<<<<<< HEAD
-				opLog.Error(err,
-					fmt.Sprintf(
-						"Unable to get namespace %s for project %s, branch %s",
-						removeTask.OpenshiftProjectName,
-						removeTask.ProjectName,
-						removeTask.Branch,
-					),
-				)
-=======
 				if strings.Contains(err.Error(), "not found") {
 					opLog.Info(
 						fmt.Sprintf(
@@ -194,7 +184,6 @@
 					)
 
 				}
->>>>>>> c6706227
 				//@TODO: send msg back to lagoon and update task to failed?
 				message.Ack(false) // ack to remove from queue
 				return
