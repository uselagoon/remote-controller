package pruner

import (
	"context"
	"encoding/json"
	"errors"
	"fmt"
	"strconv"
	"time"

	corev1 "k8s.io/api/core/v1"
	metav1 "k8s.io/apimachinery/pkg/apis/meta/v1"
	"k8s.io/apimachinery/pkg/labels"
	"k8s.io/apimachinery/pkg/selection"
	"k8s.io/apimachinery/pkg/types"
	ctrl "sigs.k8s.io/controller-runtime"
	"sigs.k8s.io/controller-runtime/pkg/client"
<<<<<<< HEAD
=======
	//lagoonv1beta1 "github.com/uselagoon/remote-controller/apis/lagoon/v1beta1"
	//"github.com/uselagoon/remote-controller/internal/helpers"
>>>>>>> 21a189bb
)

// LagoonOldProcPruner will identify and remove any long running builds or tasks.
func (p *Pruner) LagoonOldProcPruner(pruneBuilds, pruneTasks bool) {
	ctx := context.Background()
	opLog := ctrl.Log.WithName("utilities").WithName("LagoonOldProcPruner")
	namespaces := &corev1.NamespaceList{}
	labelRequirements, _ := labels.NewRequirement("lagoon.sh/environmentType", selection.Exists, nil)
	listOption := (&client.ListOptions{}).ApplyOptions([]client.ListOption{
		client.MatchingLabelsSelector{
			Selector: labels.NewSelector().Add(*labelRequirements),
		},
	})
<<<<<<< HEAD
	if err := p.Client.List(context.Background(), namespaces, listOption); err != nil {
		opLog.Error(err, "Unable to list namespaces created by Lagoon, there may be none or something went wrong")
=======
	if err := p.Client.List(ctx, namespaces, listOption); err != nil {
		opLog.Error(err, "unable to list namespaces created by Lagoon, there may be none or something went wrong")
>>>>>>> 21a189bb
		return
	}

	//now we iterate through each namespace, and look for build/task pods
	for _, ns := range namespaces.Items {

		if ns.Status.Phase == corev1.NamespaceTerminating {
			// if the namespace is terminating, don't search it for long running tasks
			continue
		}

		podList := corev1.PodList{
			TypeMeta: metav1.TypeMeta{},
			ListMeta: metav1.ListMeta{},
			Items:    nil,
		}

		removeBuildIfCreatedBefore, removeTaskIfCreatedBefore, err := calculateRemoveBeforeTimes(p, ns, time.Now())
		if err != nil {
			opLog.Error(err, err.Error())
			return
		}

		jobTypeLabelRequirements, _ := labels.NewRequirement("lagoon.sh/jobType", selection.Exists, nil)
		listOption := (&client.ListOptions{}).ApplyOptions([]client.ListOption{
			client.InNamespace(ns.ObjectMeta.Name),
			client.MatchingLabels(map[string]string{
				"lagoon.sh/controller": p.ControllerNamespace, // created by this controller
			}),
			client.MatchingLabelsSelector{
				Selector: labels.NewSelector().Add(*jobTypeLabelRequirements),
			},
		})
<<<<<<< HEAD
		if err := p.Client.List(context.Background(), &podList, listOption); err != nil {
			opLog.Error(err, "Unable to list pod resources, there may be none or something went wrong")
=======
		if err := p.Client.List(ctx, &podList, listOption); err != nil {
			opLog.Error(err, "unable to list pod resources, there may be none or something went wrong")
>>>>>>> 21a189bb
			continue
		}

		for _, pod := range podList.Items {
			if pod.Status.Phase == corev1.PodRunning {
				if podType, ok := pod.GetLabels()["lagoon.sh/jobType"]; ok {
<<<<<<< HEAD

					updatePod := false
					switch podType {
					case "task":
						if pod.CreationTimestamp.Time.Before(removeTaskIfCreatedBefore) && pruneTasks {
							updatePod = true
							pod.ObjectMeta.Labels["lagoon.sh/cancelTask"] = "true"
							pod.ObjectMeta.Annotations["lagoon.sh/cancelReason"] = "Cancelled task due to timeout"
						}
					case "build":
						if pod.CreationTimestamp.Time.Before(removeBuildIfCreatedBefore) && pruneBuilds {
							updatePod = true
							pod.ObjectMeta.Labels["lagoon.sh/cancelBuild"] = "true"
							pod.ObjectMeta.Annotations["lagoon.sh/cancelReason"] = "Cancelled build due to timeout"
=======
					var mergeLabels map[string]string
					switch {
					case podType == "task" && pruneTasks && pod.CreationTimestamp.Time.Before(removeTaskIfCreatedBefore):
						mergeLabels = map[string]string{
							"lagoon.sh/cancelTask": "true",
						}
					case podType == "build" && pruneBuilds && pod.CreationTimestamp.Time.Before(removeBuildIfCreatedBefore):
						mergeLabels = map[string]string{
							"lagoon.sh/cancelBuild": "true",
>>>>>>> 21a189bb
						}
					default:
						return
					}

					mergeMap := map[string]interface{}{
						"metadata": map[string]interface{}{
							"labels": mergeLabels,
							"annotations": map[string]string{
								"lagoon.sh/cancelReason": "Cancelled due to timeout",
							},
						},
					}
					mergePatch, _ := json.Marshal(mergeMap)
					cPod := pod.DeepCopy()
					if err := p.Client.Patch(ctx, cPod, client.RawPatch(types.MergePatchType, mergePatch)); err != nil {
						opLog.Error(err,
							fmt.Sprintf(
								"Unable to patch %s to cancel it.",
								cPod.Name,
							),
						)
					}
					opLog.Info(fmt.Sprintf("Cancelled pod %v - timeout", cPod.Name))
				} else {
					continue
				}
			}
		}
	}
}

// calculateRemoveBeforeTimes will return the date/times before which a build and task should be pruned.
func calculateRemoveBeforeTimes(p *Pruner, ns corev1.Namespace, startTime time.Time) (time.Time, time.Time, error) {
	// Here we set the timeout for build and task pods
	// these are able to be overridden by a namespace level
	// specification,
	timeoutForBuildPods := p.TimeoutForBuildPods
	if nsTimeoutForBuildPods, ok := ns.GetLabels()["lagoon.sh/buildPodTimeout"]; ok {
		insTimeoutForBuildpods, err := strconv.Atoi(nsTimeoutForBuildPods)
		if err != nil {
			return time.Time{}, time.Time{}, err
		}
		timeoutForBuildPods = insTimeoutForBuildpods
	}

	timeoutForTaskPods := p.TimeoutForTaskPods
	if nsTimeoutForTaskPods, ok := ns.GetLabels()["lagoon.sh/taskPodTimeout"]; ok {
		insTimeoutForTaskPods, err := strconv.Atoi(nsTimeoutForTaskPods)
		if err != nil {
			return time.Time{}, time.Time{}, err
		}
		timeoutForTaskPods = insTimeoutForTaskPods
	}

	hours, err := time.ParseDuration(fmt.Sprintf("%vh", timeoutForBuildPods))
	if err != nil {
		errorText := fmt.Sprintf(
			"Unable to parse TimeoutForBuildPods '%v' - cannot run long running task removal process.",
			p.TimeoutForBuildPods,
		)
		return time.Time{}, time.Time{}, errors.New(errorText)
	}

	removeBuildIfCreatedBefore := startTime.Add(-hours)

	hours, err = time.ParseDuration(fmt.Sprintf("%vh", timeoutForTaskPods))
	if err != nil {
		errorText := fmt.Sprintf(
			"Unable to parse TimeoutForTaskPods '%v' - cannot run long running task removal process.",
			p.TimeoutForTaskPods,
		)
		return time.Time{}, time.Time{}, errors.New(errorText)
	}
	removeTaskIfCreatedBefore := startTime.Add(-hours)
	return removeBuildIfCreatedBefore, removeTaskIfCreatedBefore, nil
}<|MERGE_RESOLUTION|>--- conflicted
+++ resolved
@@ -15,11 +15,6 @@
 	"k8s.io/apimachinery/pkg/types"
 	ctrl "sigs.k8s.io/controller-runtime"
 	"sigs.k8s.io/controller-runtime/pkg/client"
-<<<<<<< HEAD
-=======
-	//lagoonv1beta1 "github.com/uselagoon/remote-controller/apis/lagoon/v1beta1"
-	//"github.com/uselagoon/remote-controller/internal/helpers"
->>>>>>> 21a189bb
 )
 
 // LagoonOldProcPruner will identify and remove any long running builds or tasks.
@@ -33,13 +28,8 @@
 			Selector: labels.NewSelector().Add(*labelRequirements),
 		},
 	})
-<<<<<<< HEAD
-	if err := p.Client.List(context.Background(), namespaces, listOption); err != nil {
-		opLog.Error(err, "Unable to list namespaces created by Lagoon, there may be none or something went wrong")
-=======
 	if err := p.Client.List(ctx, namespaces, listOption); err != nil {
 		opLog.Error(err, "unable to list namespaces created by Lagoon, there may be none or something went wrong")
->>>>>>> 21a189bb
 		return
 	}
 
@@ -73,35 +63,14 @@
 				Selector: labels.NewSelector().Add(*jobTypeLabelRequirements),
 			},
 		})
-<<<<<<< HEAD
-		if err := p.Client.List(context.Background(), &podList, listOption); err != nil {
-			opLog.Error(err, "Unable to list pod resources, there may be none or something went wrong")
-=======
 		if err := p.Client.List(ctx, &podList, listOption); err != nil {
 			opLog.Error(err, "unable to list pod resources, there may be none or something went wrong")
->>>>>>> 21a189bb
 			continue
 		}
 
 		for _, pod := range podList.Items {
 			if pod.Status.Phase == corev1.PodRunning {
 				if podType, ok := pod.GetLabels()["lagoon.sh/jobType"]; ok {
-<<<<<<< HEAD
-
-					updatePod := false
-					switch podType {
-					case "task":
-						if pod.CreationTimestamp.Time.Before(removeTaskIfCreatedBefore) && pruneTasks {
-							updatePod = true
-							pod.ObjectMeta.Labels["lagoon.sh/cancelTask"] = "true"
-							pod.ObjectMeta.Annotations["lagoon.sh/cancelReason"] = "Cancelled task due to timeout"
-						}
-					case "build":
-						if pod.CreationTimestamp.Time.Before(removeBuildIfCreatedBefore) && pruneBuilds {
-							updatePod = true
-							pod.ObjectMeta.Labels["lagoon.sh/cancelBuild"] = "true"
-							pod.ObjectMeta.Annotations["lagoon.sh/cancelReason"] = "Cancelled build due to timeout"
-=======
 					var mergeLabels map[string]string
 					switch {
 					case podType == "task" && pruneTasks && pod.CreationTimestamp.Time.Before(removeTaskIfCreatedBefore):
@@ -111,7 +80,6 @@
 					case podType == "build" && pruneBuilds && pod.CreationTimestamp.Time.Before(removeBuildIfCreatedBefore):
 						mergeLabels = map[string]string{
 							"lagoon.sh/cancelBuild": "true",
->>>>>>> 21a189bb
 						}
 					default:
 						return
