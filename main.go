/*

Licensed under the Apache License, Version 2.0 (the "License");
you may not use this file except in compliance with the License.
You may obtain a copy of the License at

    http://www.apache.org/licenses/LICENSE-2.0

Unless required by applicable law or agreed to in writing, software
distributed under the License is distributed on an "AS IS" BASIS,
WITHOUT WARRANTIES OR CONDITIONS OF ANY KIND, either express or implied.
See the License for the specific language governing permissions and
limitations under the License.
*/

package main

import (
	"flag"
	"fmt"
	"os"
	"strconv"
	"time"

	lagoonv1alpha1 "github.com/amazeeio/lagoon-kbd/api/v1alpha1"
	"github.com/amazeeio/lagoon-kbd/controllers"
	"github.com/amazeeio/lagoon-kbd/handlers"
	"github.com/cheshir/go-mq"
	"k8s.io/apimachinery/pkg/runtime"
	clientgoscheme "k8s.io/client-go/kubernetes/scheme"
	_ "k8s.io/client-go/plugin/pkg/client/auth/gcp"
	ctrl "sigs.k8s.io/controller-runtime"
	"sigs.k8s.io/controller-runtime/pkg/log/zap"

	// Openshift
	projectv1 "github.com/openshift/api/project/v1"

	"gopkg.in/robfig/cron.v2"
	// +kubebuilder:scaffold:imports
)

var (
	scheme           = runtime.NewScheme()
	setupLog         = ctrl.Log.WithName("setup")
	lagoonAppID      string
	lagoonTargetName string
	mqUser           string
	mqPass           string
	mqHost           string
	lagoonAPIHost    string
	lagoonSSHHost    string
	lagoonSSHPort    string
)

func init() {
	_ = clientgoscheme.AddToScheme(scheme)

	_ = lagoonv1alpha1.AddToScheme(scheme)
	// +kubebuilder:scaffold:scheme
	_ = projectv1.AddToScheme(scheme)
}

func main() {
	var metricsAddr string
	var enableLeaderElection bool
	var enableMQ bool
	var leaderElectionID string
	var pendingMessageCron string
	var mqWorkers int
	var rabbitRetryInterval int
	var startupConnectionAttempts int
	var startupConnectionInterval int
	var overrideBuildDeployImage string
	var namespacePrefix string
	var randomPrefix bool
	var isOpenshift bool
	var controllerNamespace string
	var enableDebug bool
	var fastlyServiceID string
	var fastlyWatchStatus bool
	var buildPodRunAsUser uint
	var buildPodRunAsGroup uint
	var buildPodFSGroup uint
	var backupDefaultDailyRetention int
	var backupDefaultWeeklyRetention int
	var backupDefaultMonthlyRetention int
	// Lagoon Feature Flags options control features in Lagoon. Default options
	// set a default cluster policy, while Force options enforce a cluster policy
	// and cannot be overridden.
	var lffForceRootlessWorkload string
	var lffDefaultRootlessWorkload string
	var lffForceIsolationNetworkPolicy string
	var lffDefaultIsolationNetworkPolicy string
<<<<<<< HEAD
	var enableBuildPodCleanUp bool
	var enableTaskPodCleanUp bool
	var buildPodCleanUpCron string
	var taskPodCleanUpCron string
	var numBuildPodsToKeep int
	var numTaskPodsToKeep int
=======
	var lffBackupWeeklyRandom bool
>>>>>>> de91bebc

	flag.StringVar(&metricsAddr, "metrics-addr", ":8080",
		"The address the metric endpoint binds to.")
	flag.StringVar(&lagoonTargetName, "lagoon-target-name", "ci-local-control-k8s",
		"The name of the target as it is in lagoon.")
	flag.StringVar(&lagoonAppID, "lagoon-app-id", "builddeploymonitor",
		"The appID to use that will be sent with messages.")
	flag.StringVar(&mqUser, "rabbitmq-username", "guest",
		"The username of the rabbitmq user.")
	flag.StringVar(&mqPass, "rabbitmq-password", "guest",
		"The password for the rabbitmq user.")
	flag.StringVar(&mqHost, "rabbitmq-hostname", "localhost:5672",
		"The hostname:port for the rabbitmq host.")
	flag.IntVar(&mqWorkers, "rabbitmq-queue-workers", 1,
		"The hostname:port for the rabbitmq host.")
	flag.IntVar(&rabbitRetryInterval, "rabbitmq-retry-interval", 30,
		"The hostname:port for the rabbitmq host.")
	flag.StringVar(&leaderElectionID, "leader-election-id", "lagoon-builddeploy-leader-election-helper",
		"The ID to use for leader election.")
	flag.StringVar(&pendingMessageCron, "pending-message-cron", "*/5 * * * *",
		"The hostname:port for the rabbitmq host.")
	flag.IntVar(&startupConnectionAttempts, "startup-connection-attempts", 10,
		"The hostname:port for the rabbitmq host.")
	flag.IntVar(&startupConnectionInterval, "startup-connection-interval-seconds", 30,
		"The hostname:port for the rabbitmq host.")
	flag.BoolVar(&enableLeaderElection, "enable-leader-election", false,
		"Enable leader election for controller manager. Enabling this will ensure there is only one active controller manager.")
	flag.BoolVar(&enableMQ, "enable-message-queue", true,
		"Enable message queue to provide updates back to Lagoon.")
	flag.StringVar(&overrideBuildDeployImage, "override-builddeploy-image", "uselagoon/kubectl-build-deploy-dind:latest",
		"The build and deploy image that should be used by builds started by the controller.")
	flag.BoolVar(&isOpenshift, "is-openshift", false,
		"Flag to determine if the controller is running in an openshift.")
	flag.StringVar(&namespacePrefix, "namespace-prefix", "",
		"The prefix that will be added to all namespaces that are generated, maximum 8 characters. (only used if random-prefix is set false)")
	flag.BoolVar(&randomPrefix, "random-prefix", false,
		"Flag to determine if the all namespaces should be prefixed with 5 random characters.")
	flag.StringVar(&controllerNamespace, "controller-namespace", "",
		"The name of the namespace the controller is deployed in.")
	flag.StringVar(&lagoonAPIHost, "lagoon-api-host", "http://10.0.2.2:3000",
		"The host address for the lagoon API.")
	flag.StringVar(&lagoonSSHHost, "lagoon-ssh-host", "ssh.lagoon.svc",
		"The host address for the Lagoon SSH service.")
	flag.StringVar(&lagoonSSHPort, "lagoon-ssh-port", "2020",
		"The port for the Lagoon SSH service.")
	// @TODO: Nothing uses this at the moment, but could be use in the future by controllers
	flag.BoolVar(&enableDebug, "enable-debug", false,
		"Flag to enable more verbose debugging logs.")
	flag.StringVar(&fastlyServiceID, "fastly-service-id", "",
		"The service ID that should be added to any ingresses to use the lagoon no-cache service for this cluster.")
	flag.BoolVar(&fastlyWatchStatus, "fastly-watch-status", false,
		"Flag to determine if the fastly.amazee.io/watch status should be added to any ingresses to use the lagoon no-cache service for this cluster.")
	flag.UintVar(&buildPodRunAsUser, "build-pod-run-as-user", 0, "The build pod security context runAsUser.")
	flag.UintVar(&buildPodRunAsGroup, "build-pod-run-as-group", 0, "The build pod security context runAsGroup.")
	flag.UintVar(&buildPodFSGroup, "build-pod-fs-group", 0, "The build pod security context fsGroup.")
	flag.IntVar(&backupDefaultMonthlyRetention, "backupDefaultMonthlyRetention", 1,
		"The number of monthly backups k8up should retain after a prune operation.")
	flag.IntVar(&backupDefaultWeeklyRetention, "backupDefaultWeeklyRetention", 6,
		"The number of weekly backups k8up should retain after a prune operation.")
	flag.IntVar(&backupDefaultDailyRetention, "backupDefaultDailyRetention", 7,
		"The number of daily backups k8up should retain after a prune operation.")
	// Lagoon feature flags
	flag.StringVar(&lffForceRootlessWorkload, "lagoon-feature-flag-force-rootless-workload", "",
		"sets the LAGOON_FEATURE_FLAG_FORCE_ROOTLESS_WORKLOAD build environment variable to enforce cluster policy")
	flag.StringVar(&lffDefaultRootlessWorkload, "lagoon-feature-flag-default-rootless-workload", "",
		"sets the LAGOON_FEATURE_FLAG_DEFAULT_ROOTLESS_WORKLOAD build environment variable to control default cluster policy")
	flag.StringVar(&lffForceIsolationNetworkPolicy, "lagoon-feature-flag-force-isolation-network-policy", "",
		"sets the LAGOON_FEATURE_FLAG_FORCE_ISOLATION_NETWORK_POLICY build environment variable to enforce cluster policy")
	flag.StringVar(&lffDefaultIsolationNetworkPolicy, "lagoon-feature-flag-default-isolation-network-policy", "",
		"sets the LAGOON_FEATURE_FLAG_DEFAULT_ISOLATION_NETWORK_POLICY build environment variable to control default cluster policy")
<<<<<<< HEAD
	flag.BoolVar(&enableBuildPodCleanUp, "enable-build-pod-cleanup", true, "Flag to enable build pod cleanup.")
	flag.StringVar(&buildPodCleanUpCron, "build-pod-cleanup-cron", "0 * * * *",
		"The cron definition for how often to run the build pod cleanup.")
	flag.IntVar(&numBuildPodsToKeep, "num-build-pods-to-keep", 1, "The number of build pods to keep per namespace.")
	flag.BoolVar(&enableTaskPodCleanUp, "enable-task-pod-cleanup", true, "Flag to enable build pod cleanup.")
	flag.StringVar(&taskPodCleanUpCron, "task-pod-cleanup-cron", "30 * * * *",
		"The cron definition for how often to run the task pod cleanup.")
	flag.IntVar(&numTaskPodsToKeep, "num-task-pods-to-keep", 1, "The number of task pods to keep per namespace.")
=======
	flag.BoolVar(&lffBackupWeeklyRandom, "lffBackupWeeklyRandom", false,
		"Tells Lagoon whether or not to use the \"weekly-random\" schedule for k8up backups.")
>>>>>>> de91bebc
	flag.Parse()

	// get overrides from environment variables
	mqUser = getEnv("RABBITMQ_USERNAME", mqUser)
	mqPass = getEnv("RABBITMQ_PASSWORD", mqPass)
	mqHost = getEnv("RABBITMQ_HOSTNAME", mqHost)
	lagoonTargetName = getEnv("LAGOON_TARGET_NAME", lagoonTargetName)
	lagoonAppID = getEnv("LAGOON_APP_ID", lagoonAppID)
	pendingMessageCron = getEnv("PENDING_MESSAGE_CRON", pendingMessageCron)
	overrideBuildDeployImage = getEnv("OVERRIDE_BUILD_DEPLOY_DIND_IMAGE", overrideBuildDeployImage)
	namespacePrefix = getEnv("NAMESPACE_PREFIX", namespacePrefix)
	if len(namespacePrefix) > 8 {
		// truncate the namespace prefix to 8 characters so that a really long prefix
		// does not become a problem, and namespaces are still somewhat identifiable.
		setupLog.Info(fmt.Sprintf("provided namespace prefix exceeds 8 characters, truncating prefix to %s", namespacePrefix[0:8]))
		namespacePrefix = namespacePrefix[0:8]
	}
	// controllerNamespace is used to label all resources created by this controller
	// this is to ensure that if multiple controllers are running, they only watch ones that are labelled accordingly
	// this is also used by the controller as the namespace that resources will be created in initially when received by the queue
	// this can be defined using `valueFrom.fieldRef.fieldPath: metadata.namespace` in any deployments to get the
	// namespace from where the controller is running
	controllerNamespace = getEnv("CONTROLLER_NAMESPACE", controllerNamespace)
	if controllerNamespace == "" {
		setupLog.Error(fmt.Errorf("controller-namespace is empty"), "unable to start manager")
		os.Exit(1)
	}
	lagoonAPIHost = getEnv("TASK_API_HOST", lagoonAPIHost)
	lagoonSSHHost = getEnv("TASK_SSH_HOST", lagoonSSHHost)
	lagoonSSHPort = getEnv("TASK_SSH_PORT", lagoonSSHPort)

	// Fastly configuration options
	// the service id should be that for the cluster which will be used as the default no-cache passthrough
	fastlyServiceID = getEnv("FASTLY_SERVICE_ID", fastlyServiceID)
	// this is used to control setting the service id into build pods
	fastlyWatchStatus = getEnvBool("FASTLY_WATCH_STATUS", fastlyWatchStatus)

	ctrl.SetLogger(zap.New(func(o *zap.Options) {
		o.Development = true
	}))
	mgr, err := ctrl.NewManager(ctrl.GetConfigOrDie(), ctrl.Options{
		Scheme:             scheme,
		MetricsBindAddress: metricsAddr,
		LeaderElection:     enableLeaderElection,
		LeaderElectionID:   leaderElectionID,
		Port:               9443,
	})
	if err != nil {
		setupLog.Error(err, "unable to start manager")
		os.Exit(1)
	}

	config := mq.Config{
		ReconnectDelay: time.Duration(rabbitRetryInterval) * time.Second,
		Exchanges: mq.Exchanges{
			{
				Name: "lagoon-tasks",
				Type: "direct",
				Options: mq.Options{
					"durable":       true,
					"delivery_mode": "2",
					"headers":       "",
					"content_type":  "",
				},
			},
		},
		Consumers: mq.Consumers{
			{
				Name:    "remove-queue",
				Queue:   fmt.Sprintf("lagoon-tasks:%s:remove", lagoonTargetName),
				Workers: mqWorkers,
				Options: mq.Options{
					"durable":       true,
					"delivery_mode": "2",
					"headers":       "",
					"content_type":  "",
				},
			}, {
				Name:    "builddeploy-queue",
				Queue:   fmt.Sprintf("lagoon-tasks:%s:builddeploy", lagoonTargetName),
				Workers: mqWorkers,
				Options: mq.Options{
					"durable":       true,
					"delivery_mode": "2",
					"headers":       "",
					"content_type":  "",
				},
			}, {
				Name:    "jobs-queue",
				Queue:   fmt.Sprintf("lagoon-tasks:%s:jobs", lagoonTargetName),
				Workers: mqWorkers,
				Options: mq.Options{
					"durable":       true,
					"delivery_mode": "2",
					"headers":       "",
					"content_type":  "",
				},
			}, {
				Name:    "misc-queue",
				Queue:   fmt.Sprintf("lagoon-tasks:%s:misc", lagoonTargetName),
				Workers: mqWorkers,
				Options: mq.Options{
					"durable":       true,
					"delivery_mode": "2",
					"headers":       "",
					"content_type":  "",
				},
			},
		},
		Queues: mq.Queues{
			{
				Name:       fmt.Sprintf("lagoon-tasks:%s:builddeploy", lagoonTargetName),
				Exchange:   "lagoon-tasks",
				RoutingKey: fmt.Sprintf("%s:builddeploy", lagoonTargetName),
				Options: mq.Options{
					"durable":       true,
					"delivery_mode": "2",
					"headers":       "",
					"content_type":  "",
				},
			}, {
				Name:       fmt.Sprintf("lagoon-tasks:%s:remove", lagoonTargetName),
				Exchange:   "lagoon-tasks",
				RoutingKey: fmt.Sprintf("%s:remove", lagoonTargetName),
				Options: mq.Options{
					"durable":       true,
					"delivery_mode": "2",
					"headers":       "",
					"content_type":  "",
				},
			}, {
				Name:       fmt.Sprintf("lagoon-tasks:%s:jobs", lagoonTargetName),
				Exchange:   "lagoon-tasks",
				RoutingKey: fmt.Sprintf("%s:jobs", lagoonTargetName),
				Options: mq.Options{
					"durable":       true,
					"delivery_mode": "2",
					"headers":       "",
					"content_type":  "",
				},
			}, {
				Name:       fmt.Sprintf("lagoon-tasks:%s:misc", lagoonTargetName),
				Exchange:   "lagoon-tasks",
				RoutingKey: fmt.Sprintf("%s:misc", lagoonTargetName),
				Options: mq.Options{
					"durable":       true,
					"delivery_mode": "2",
					"headers":       "",
					"content_type":  "",
				},
			},
		},
		Producers: mq.Producers{
			{
				Name:     "lagoon-logs",
				Exchange: "lagoon-logs",
				Options: mq.Options{
					"app_id":        lagoonAppID,
					"delivery_mode": "2",
					"headers":       "",
					"content_type":  "",
				},
			},
			{
				Name:       "lagoon-tasks:controller",
				Exchange:   "lagoon-tasks",
				RoutingKey: "controller",
				Options: mq.Options{
					"app_id":        lagoonAppID,
					"delivery_mode": "2",
					"headers":       "",
					"content_type":  "",
				},
			},
		},
		DSN: fmt.Sprintf("amqp://%s:%s@%s/", mqUser, mqPass, mqHost),
	}
	messaging := handlers.NewMessaging(config,
		mgr.GetClient(),
		startupConnectionAttempts,
		startupConnectionInterval,
		controllerNamespace,
		enableDebug,
	)
	c := cron.New()
	// if we are running with MQ support, then start the consumer handler
	if enableMQ {
		setupLog.Info("starting messaging handler")
		go messaging.Consumer(lagoonTargetName)

		// use cron to run a pending message task
		// this will check any `LagoonBuild` resources for the pendingMessages label
		// and attempt to re-publish them
		c.AddFunc(pendingMessageCron, func() {
			messaging.GetPendingMessages()
		})
	}

	podCleanup := handlers.NewCleanup(mgr.GetClient(),
		numBuildPodsToKeep,
		numTaskPodsToKeep,
		controllerNamespace,
		enableDebug,
	)
	// if the build pod cleanup is enabled, add the cronjob for it
	if enableBuildPodCleanUp {
		setupLog.Info("starting build pod cleanup handler")
		// use cron to run a build pod cleanup task
		// this will check any Lagoon build pods and attempt to delete them
		c.AddFunc(buildPodCleanUpCron, func() {
			podCleanup.BuildPodCleanup()
		})
	}
	// if the task pod cleanup is enabled, add the cronjob for it
	if enableTaskPodCleanUp {
		setupLog.Info("starting task pod cleanup handler")
		// use cron to run a task pod cleanup task
		// this will check any Lagoon task pods and attempt to delete them
		c.AddFunc(taskPodCleanUpCron, func() {
			podCleanup.TaskPodCleanup()
		})
	}
	c.Start()

	setupLog.Info("starting controllers")
	if err = (&controllers.LagoonBuildReconciler{
		Client:                        mgr.GetClient(),
		Log:                           ctrl.Log.WithName("controllers").WithName("LagoonBuild"),
		Scheme:                        mgr.GetScheme(),
		EnableMQ:                      enableMQ,
		BuildImage:                    overrideBuildDeployImage,
		Messaging:                     messaging,
		IsOpenshift:                   isOpenshift,
		NamespacePrefix:               namespacePrefix,
		RandomNamespacePrefix:         randomPrefix,
		ControllerNamespace:           controllerNamespace,
		EnableDebug:                   enableDebug,
		FastlyServiceID:               fastlyServiceID,
		FastlyWatchStatus:             fastlyWatchStatus,
		BuildPodRunAsUser:             int64(buildPodRunAsUser),
		BuildPodRunAsGroup:            int64(buildPodRunAsGroup),
		BuildPodFSGroup:               int64(buildPodFSGroup),
		BackupDefaultMonthlyRetention: backupDefaultMonthlyRetention,
		BackupDefaultWeeklyRetention:  backupDefaultWeeklyRetention,
		BackupDefaultDailyRetention:   backupDefaultDailyRetention,
		// Lagoon feature flags
		LFFForceRootlessWorkload:         lffForceRootlessWorkload,
		LFFDefaultRootlessWorkload:       lffDefaultRootlessWorkload,
		LFFForceIsolationNetworkPolicy:   lffForceIsolationNetworkPolicy,
		LFFDefaultIsolationNetworkPolicy: lffDefaultIsolationNetworkPolicy,
		LFFBackupWeeklyRandom:            lffBackupWeeklyRandom,
	}).SetupWithManager(mgr); err != nil {
		setupLog.Error(err, "unable to create controller", "controller", "LagoonBuild")
		os.Exit(1)
	}
	if err = (&controllers.LagoonMonitorReconciler{
		Client:              mgr.GetClient(),
		Log:                 ctrl.Log.WithName("controllers").WithName("LagoonMonitor"),
		Scheme:              mgr.GetScheme(),
		EnableMQ:            enableMQ,
		Messaging:           messaging,
		ControllerNamespace: controllerNamespace,
		EnableDebug:         enableDebug,
	}).SetupWithManager(mgr); err != nil {
		setupLog.Error(err, "unable to create controller", "controller", "LagoonMonitor")
		os.Exit(1)
	}
	if err = (&controllers.LagoonTaskReconciler{
		Client:              mgr.GetClient(),
		Log:                 ctrl.Log.WithName("controllers").WithName("LagoonTask"),
		Scheme:              mgr.GetScheme(),
		ControllerNamespace: controllerNamespace,
		TaskSettings: controllers.LagoonTaskSettings{
			APIHost: lagoonAPIHost,
			SSHHost: lagoonSSHHost,
			SSHPort: lagoonSSHPort,
		},
		EnableDebug: enableDebug,
	}).SetupWithManager(mgr); err != nil {
		setupLog.Error(err, "unable to create controller", "controller", "LagoonTask")
		os.Exit(1)
	}
	// +kubebuilder:scaffold:builder

	setupLog.Info("starting manager")
	if err := mgr.Start(ctrl.SetupSignalHandler()); err != nil {
		setupLog.Error(err, "problem running manager")
		os.Exit(1)
	}
}

func getEnv(key, fallback string) string {
	if value, ok := os.LookupEnv(key); ok {
		return value
	}
	return fallback
}

// accepts fallback values 1, t, T, TRUE, true, True, 0, f, F, FALSE, false, False
// anything else is false.
func getEnvBool(key string, fallback bool) bool {
	if value, ok := os.LookupEnv(key); ok {
		rVal, _ := strconv.ParseBool(value)
		return rVal
	}
	return fallback
}<|MERGE_RESOLUTION|>--- conflicted
+++ resolved
@@ -91,16 +91,13 @@
 	var lffDefaultRootlessWorkload string
 	var lffForceIsolationNetworkPolicy string
 	var lffDefaultIsolationNetworkPolicy string
-<<<<<<< HEAD
-	var enableBuildPodCleanUp bool
-	var enableTaskPodCleanUp bool
+	var buildPodCleanUpEnable bool
+	var taskPodCleanUpEnable bool
 	var buildPodCleanUpCron string
 	var taskPodCleanUpCron string
-	var numBuildPodsToKeep int
-	var numTaskPodsToKeep int
-=======
+	var buildPodsToKeep int
+	var taskPodsToKeep int
 	var lffBackupWeeklyRandom bool
->>>>>>> de91bebc
 
 	flag.StringVar(&metricsAddr, "metrics-addr", ":8080",
 		"The address the metric endpoint binds to.")
@@ -171,19 +168,16 @@
 		"sets the LAGOON_FEATURE_FLAG_FORCE_ISOLATION_NETWORK_POLICY build environment variable to enforce cluster policy")
 	flag.StringVar(&lffDefaultIsolationNetworkPolicy, "lagoon-feature-flag-default-isolation-network-policy", "",
 		"sets the LAGOON_FEATURE_FLAG_DEFAULT_ISOLATION_NETWORK_POLICY build environment variable to control default cluster policy")
-<<<<<<< HEAD
-	flag.BoolVar(&enableBuildPodCleanUp, "enable-build-pod-cleanup", true, "Flag to enable build pod cleanup.")
+	flag.BoolVar(&buildPodCleanUpEnable, "enable-build-pod-cleanup", true, "Flag to enable build pod cleanup.")
 	flag.StringVar(&buildPodCleanUpCron, "build-pod-cleanup-cron", "0 * * * *",
 		"The cron definition for how often to run the build pod cleanup.")
-	flag.IntVar(&numBuildPodsToKeep, "num-build-pods-to-keep", 1, "The number of build pods to keep per namespace.")
-	flag.BoolVar(&enableTaskPodCleanUp, "enable-task-pod-cleanup", true, "Flag to enable build pod cleanup.")
+	flag.IntVar(&buildPodsToKeep, "num-build-pods-to-keep", 1, "The number of build pods to keep per namespace.")
+	flag.BoolVar(&taskPodCleanUpEnable, "enable-task-pod-cleanup", true, "Flag to enable build pod cleanup.")
 	flag.StringVar(&taskPodCleanUpCron, "task-pod-cleanup-cron", "30 * * * *",
 		"The cron definition for how often to run the task pod cleanup.")
-	flag.IntVar(&numTaskPodsToKeep, "num-task-pods-to-keep", 1, "The number of task pods to keep per namespace.")
-=======
+	flag.IntVar(&taskPodsToKeep, "num-task-pods-to-keep", 1, "The number of task pods to keep per namespace.")
 	flag.BoolVar(&lffBackupWeeklyRandom, "lffBackupWeeklyRandom", false,
 		"Tells Lagoon whether or not to use the \"weekly-random\" schedule for k8up backups.")
->>>>>>> de91bebc
 	flag.Parse()
 
 	// get overrides from environment variables
@@ -383,13 +377,13 @@
 	}
 
 	podCleanup := handlers.NewCleanup(mgr.GetClient(),
-		numBuildPodsToKeep,
-		numTaskPodsToKeep,
+		buildPodsToKeep,
+		taskPodsToKeep,
 		controllerNamespace,
 		enableDebug,
 	)
 	// if the build pod cleanup is enabled, add the cronjob for it
-	if enableBuildPodCleanUp {
+	if buildPodCleanUpEnable {
 		setupLog.Info("starting build pod cleanup handler")
 		// use cron to run a build pod cleanup task
 		// this will check any Lagoon build pods and attempt to delete them
@@ -398,7 +392,7 @@
 		})
 	}
 	// if the task pod cleanup is enabled, add the cronjob for it
-	if enableTaskPodCleanUp {
+	if taskPodCleanUpEnable {
 		setupLog.Info("starting task pod cleanup handler")
 		// use cron to run a task pod cleanup task
 		// this will check any Lagoon task pods and attempt to delete them
